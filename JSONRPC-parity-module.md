--- conflicted
+++ resolved
@@ -2,15 +2,19 @@
 
 ## JSON-RPC methods
 
+- [parity_cidV0](#parity_cidv0)
+- [parity_composeTransaction](#parity_composetransaction)
 - [parity_consensusCapability](#parity_consensuscapability)
 - [parity_decryptMessage](#parity_decryptmessage)
 - [parity_encryptMessage](#parity_encryptmessage)
 - [parity_futureTransactions](#parity_futuretransactions)
+- [parity_getBlockHeaderByNumber](#parity_getblockheaderbynumber)
 - [parity_listOpenedVaults](#parity_listopenedvaults)
 - [parity_listStorageKeys](#parity_liststoragekeys)
 - [parity_listVaults](#parity_listvaults)
 - [parity_localTransactions](#parity_localtransactions)
 - [parity_releasesInfo](#parity_releasesinfo)
+- [parity_signMessage](#parity_signmessage)
 - [parity_versionInfo](#parity_versioninfo)
 
 #### Account Vaults
@@ -46,6 +50,7 @@
 - [parity_devLogsLevels](#parity_devlogslevels)
 
 #### Network Information
+- [parity_chain](#parity_chain)
 - [parity_chainStatus](#parity_chainstatus)
 - [parity_gasPriceHistogram](#parity_gaspricehistogram)
 - [parity_netChain](#parity_netchain)
@@ -63,10 +68,100 @@
 - [parity_dappsUrl](#parity_dappsurl)
 - [parity_enode](#parity_enode)
 - [parity_mode](#parity_mode)
+- [parity_nodeKind](#parity_nodekind)
 - [parity_nodeName](#parity_nodename)
 - [parity_wsUrl](#parity_wsurl)
 
 ## JSON-RPC API Reference
+
+### parity_cidV0
+
+Compute a v0 IPFS Content ID from protobuf encoded bytes.
+
+#### Parameters
+
+0. `Data` - to encode.
+
+```js
+params: ["0x666f6f626172"]
+```
+
+#### Returns
+
+- `String` - Base58 encoded CID
+
+#### Example
+
+Request
+```bash
+curl --data '{"method":"parity_cidV0","params":["0x666f6f626172"],"id":1,"jsonrpc":"2.0"}' -H "Content-Type: application/json" -X POST localhost:8545
+```
+
+Response
+```js
+{
+  "id": 1,
+  "jsonrpc": "2.0",
+  "result": "QmSbFjqjd6nFwNHqsBCC7SK8GShGcayLUEtysJjNGhZAnC"
+}
+```
+
+***
+
+### parity_composeTransaction
+
+Given partial transaction request produces transaction with all fields filled in. Such transaction can be then signed externally.
+
+#### Parameters
+
+0. `Object` - see [`eth_sendTransaction`](JSONRPC-eth-module#eth_sendtransaction).
+    - `from`: `Address` - 20 Bytes - The address the transaction is send from.
+    - `to`: `Address` - (optional) 20 Bytes - The address the transaction is directed to.
+    - `gas`: `Quantity` - (optional) Integer of the gas provided for the transaction execution. eth_call consumes zero gas, but this parameter may be needed by some executions.
+    - `gasPrice`: `Quantity` - (optional) Integer of the gas price used for each paid gas.
+    - `value`: `Quantity` - (optional) Integer of the value sent with this transaction.
+    - `data`: `Data` - (optional) 4 byte hash of the method signature followed by encoded parameters. For details see [Ethereum Contract ABI](https://github.com/ethereum/wiki/wiki/Ethereum-Contract-ABI).
+    - `nonce`: `Quantity` - (optional) Integer of a nonce. This allows to overwrite your own pending transactions that use the same nonce.
+    - `condition`: `Object` - (optional) Conditional submission of the transaction. Can be either an integer block number `{ block: 1 }` or UTC timestamp (in seconds) `{ time: 1491290692 }` or `null`.
+
+```js
+params: [{
+  "from": "0xb60e8dd61c5d32be8058bb8eb970870f07233155",
+  "to": "0xd46e8dd67c5d32be8058bb8eb970870f07244567",
+  "value": "0x9184e72a" // 2441406250
+}]
+```
+
+#### Returns
+
+- `Object` - Transaction object (same as the parameter) with missing optional fields filled in by defaults.
+
+#### Example
+
+Request
+```bash
+curl --data '{"method":"parity_composeTransaction","params":[{"from":"0xb60e8dd61c5d32be8058bb8eb970870f07233155","to":"0xd46e8dd67c5d32be8058bb8eb970870f07244567","value":"0x9184e72a"}],"id":1,"jsonrpc":"2.0"}' -H "Content-Type: application/json" -X POST localhost:8545
+```
+
+Response
+```js
+{
+  "id": 1,
+  "jsonrpc": "2.0",
+  "result": {
+    "condition": null,
+    "data": "0x",
+    "from": "0xb60e8dd61c5d32be8058bb8eb970870f07233155",
+    "gas": "0xe57e0",
+    "gasPrice": "0x4a817c800",
+    "nonce": "0x0",
+    "to": "0xd46e8dd67c5d32be8058bb8eb970870f07244567",
+    "value": "0x9184e72a"
+  }
+}
+```
+
+***
 
 ### parity_consensusCapability
 
@@ -245,6 +340,65 @@
     },
     { ... }, { ... }, ...
   ]
+}
+```
+
+***
+
+### parity_getBlockHeaderByNumber
+
+Get block header. Same as [`eth_getBlockByNumber`](JSONRPC-eth-module#eth_getblockbynumber) but without uncles and transactions.
+
+#### Parameters
+
+0. `Quantity` | `Tag` - integer of a block number, or the string `'earliest'`, `'latest'` or `'pending'`, as in the [default block parameter](#the-default-block-parameter).
+
+```js
+params: [
+  "0x1b4" // 436
+]
+```
+
+#### Returns
+
+- `Object` - Block header
+
+#### Example
+
+Request
+```bash
+curl --data '{"method":"parity_getBlockHeaderByNumber","params":["0x1b4"],"id":1,"jsonrpc":"2.0"}' -H "Content-Type: application/json" -X POST localhost:8545
+```
+
+Response
+```js
+{
+  "id": 1,
+  "jsonrpc": "2.0",
+  "result": {
+    "author": "0xbb7b8287f3f0a933474a79eae42cbca977791171",
+    "difficulty": "0x4ea3f27bc",
+    "extraData": "0x476574682f4c5649562f76312e302e302f6c696e75782f676f312e342e32",
+    "gasLimit": "0x1388",
+    "gasUsed": "0x0",
+    "hash": "0xdc0818cf78f21a8e70579cb46a43643f78291264dda342ae31049421c82d21ae",
+    "logsBloom": "0x00000000000000000000000000000000000000000000000000000000000000000000000000000000000000000000000000000000000000000000000000000000000000000000000000000000000000000000000000000000000000000000000000000000000000000000000000000000000000000000000000000000000000000000000000000000000000000000000000000000000000000000000000000000000000000000000000000000000000000000000000000000000000000000000000000000000000000000000000000000000000000000000000000000000000000000000000000000000000000000000000000000000000000000000000000000",
+    "miner": "0xbb7b8287f3f0a933474a79eae42cbca977791171",
+    "mixHash": "0x4fffe9ae21f1c9e15207b1f472d5bbdd68c9595d461666602f2be20daf5e7843",
+    "nonce": "0x689056015818adbe",
+    "number": "0x1b4",
+    "parentHash": "0xe99e022112df268087ea7eafaf4790497fd21dbeeb6bd7a1721df161a6657a54",
+    "receiptsRoot": "0x56e81f171bcc55a6ff8345e692c0f86e5b48e01b996cadc001622fb5e363b421",
+    "sealFields": [
+      "0xa04fffe9ae21f1c9e15207b1f472d5bbdd68c9595d461666602f2be20daf5e7843",
+      "0x88689056015818adbe"
+    ],
+    "sha3Uncles": "0x1dcc4de8dec75d7aab85b567b6ccd41ad312451b948a7413f0a142fd40d49347",
+    "size": "0x21b",
+    "stateRoot": "0xddc8b0234c2e0cad087c8b389aa7ef01f7d79b2570bccb77ce48648aa61c904d",
+    "timestamp": "0x55ba467c",
+    "transactionsRoot": "0x56e81f171bcc55a6ff8345e692c0f86e5b48e01b996cadc001622fb5e363b421"
+  }
 }
 ```
 
@@ -449,6 +603,46 @@
 
 ***
 
+### parity_signMessage
+
+Sign the hashed message bytes with the given account.
+
+#### Parameters
+
+0. `Address` - Account which signs the message.
+0. `String` - Passphrase to unlock the account.
+0. `Data` - Hashed message.
+
+```js
+params: [
+  "0xc171033d5cbff7175f29dfd3a63dda3d6f8f385e",
+  "password1",
+  "0xbc36789e7a1e281436464229828f817d6612f7b477d66591ff96a9e064bcc98a"
+]
+```
+
+#### Returns
+
+- `Data` - Message signature.
+
+#### Example
+
+Request
+```bash
+curl --data '{"method":"parity_signMessage","params":["0xc171033d5cbff7175f29dfd3a63dda3d6f8f385e","password1","0xbc36789e7a1e281436464229828f817d6612f7b477d66591ff96a9e064bcc98a"],"id":1,"jsonrpc":"2.0"}' -H "Content-Type: application/json" -X POST localhost:8545
+```
+
+Response
+```js
+{
+  "id": 1,
+  "jsonrpc": "2.0",
+  "result": "0x1d9e33a8cf8bfc089a172bca01da462f9e359c6cb1b0f29398bc884e4d18df4f78588aee4fb5cc067ca62d2abab995e0bba29527be6ac98105b0320020a2efaf00"
+}
+```
+
+***
+
 ### parity_versionInfo
 
 Provides information about running version of Parity.
@@ -1063,11 +1257,7 @@
   "data": "0xd46e8dd67c5d32be8d46e8dd67c5d32be8058bb8eb970870f072445675058bb8eb970870f072445675",
   "condition": {
     "block": 354221,
-<<<<<<< HEAD
-    "time": "2017-07-13T10:14:50.568Z"
-=======
     "time": "2017-07-13T10:05:18.275Z"
->>>>>>> 1a81f70b
   }
 }]
 ```
@@ -1080,11 +1270,7 @@
 
 Request
 ```bash
-<<<<<<< HEAD
-curl --data '{"method":"parity_postTransaction","params":[{"from":"0xb60e8dd61c5d32be8058bb8eb970870f07233155","to":"0xd46e8dd67c5d32be8058bb8eb970870f07244567","gas":"0x76c0","gasPrice":"0x9184e72a000","value":"0x9184e72a","data":"0xd46e8dd67c5d32be8d46e8dd67c5d32be8058bb8eb970870f072445675058bb8eb970870f072445675","condition":{"block":354221,"time":"2017-07-13T10:14:50.568Z"}}],"id":1,"jsonrpc":"2.0"}' -H "Content-Type: application/json" -X POST localhost:8545
-=======
 curl --data '{"method":"parity_postTransaction","params":[{"from":"0xb60e8dd61c5d32be8058bb8eb970870f07233155","to":"0xd46e8dd67c5d32be8058bb8eb970870f07244567","gas":"0x76c0","gasPrice":"0x9184e72a000","value":"0x9184e72a","data":"0xd46e8dd67c5d32be8d46e8dd67c5d32be8058bb8eb970870f072445675058bb8eb970870f072445675","condition":{"block":354221,"time":"2017-07-13T10:05:18.275Z"}}],"id":1,"jsonrpc":"2.0"}' -H "Content-Type: application/json" -X POST localhost:8545
->>>>>>> 1a81f70b
 ```
 
 Response
@@ -1307,7 +1493,7 @@
     "2017-01-20 18:14:19  Configured for DevelopmentChain using InstantSeal engine",
     "2017-01-20 18:14:19  Operating mode: active",
     "2017-01-20 18:14:19  State DB configuration: fast",
-    "2017-01-20 18:14:19  Starting Parity/v1.6.0-unstable-2ae8b4c-20170120/x86_64-linux-gnu/rustc1.14.0"
+    "2017-01-20 18:14:19  Starting Parity/v1.7.0-unstable-2ae8b4c-20170120/x86_64-linux-gnu/rustc1.14.0"
   ]
 }
 ```
@@ -1344,8 +1530,6 @@
 
 ***
 
-<<<<<<< HEAD
-=======
 ### parity_chain
 
 Returns the name of the connected chain.
@@ -1376,7 +1560,6 @@
 
 ***
 
->>>>>>> 1a81f70b
 ### parity_chainStatus
 
 Returns the information on warp sync blocks
@@ -1984,6 +2167,41 @@
 
 ***
 
+### parity_nodeKind
+
+Returns the node type availability and capability
+
+#### Parameters
+
+None
+
+#### Returns
+
+- `Object` - Availability and Capability.
+    - `availability`: `String` - Availability, either `personal` or `public`.
+    - `capability`: `String` - Capability, either `full` or `light`.
+
+#### Example
+
+Request
+```bash
+curl --data '{"method":"parity_nodeKind","params":[],"id":1,"jsonrpc":"2.0"}' -H "Content-Type: application/json" -X POST localhost:8545
+```
+
+Response
+```js
+{
+  "id": 1,
+  "jsonrpc": "2.0",
+  "result": {
+    "availability": "personal",
+    "capability": "light"
+  }
+}
+```
+
+***
+
 ### parity_nodeName
 
 Returns node name, set when starting parity with `--identity NAME`.
